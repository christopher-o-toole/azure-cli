--- conflicted
+++ resolved
@@ -102,11 +102,7 @@
 
 VM_PATCH_EXTRA_PARAMETERS = {
     'resource_group_name':
-<<<<<<< HEAD
-        extend_parameter(PARAMETER_ALIASES['resource_group_name'], required=True, 
-=======
         extend_parameter(PARAMETER_ALIASES['resource_group_name'], required=True,
->>>>>>> a1539ccd
                          dest='resource_group_name'),
     'vm_name':
         extend_parameter(PARAMETER_ALIASES['vm_name'], required=True)
