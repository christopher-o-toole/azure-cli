from os import environ

from azure.cli.commands import COMMON_PARAMETERS as GLOBAL_COMMON_PARAMETERS, patch_aliases
from azure.cli.commands.argument_types import (
    register_cli_argument, register_additional_cli_argument, CliArgumentType
)
from azure.cli.commands._command_creation import get_mgmt_service_client, get_data_service_client
from azure.cli.commands._validators import validate_key_value_pairs, validate_tags
from azure.cli._locale import L
from azure.cli._util import CLIError

from azure.mgmt.storage import StorageManagementClient, StorageManagementClientConfiguration
from azure.mgmt.storage.models import AccountType

from azure.storage import CloudStorageAccount
from azure.storage.blob import PublicAccess, BlockBlobService, PageBlobService, AppendBlobService
from azure.storage.file import FileService
from azure.storage._error import _ERROR_STORAGE_MISSING_INFO

from ._validators import (
    validate_container_permission, validate_datetime, validate_datetime_as_string, validate_id,
    validate_ip_range, validate_resource_types, validate_services, validate_lease_duration,
    validate_quota)

<<<<<<< HEAD
## PARAMETER CHOICE LISTS
=======
# FACTORIES

NO_CREDENTIALS_ERROR_MESSAGE = """
No credentials specifed to access storage service. Please provide any of the following:
    (1) account name and key (--account-name and --account-key options or
        set AZURE_STORAGE_ACCOUNT and AZURE_STORAGE_KEY environment variables)
    (2) connection string (--connection-string option or 
        set AZURE_STORAGE_CONNECTION_STRING environment variable)
    (3) account name and SAS token (--sas-token option used with either the --account-name 
        option or AZURE_STORAGE_ACCOUNT environment variable)
"""

def storage_client_factory(**_):
    return get_mgmt_service_client(StorageManagementClient, StorageManagementClientConfiguration)

def _get_data_service_client(service, name=None, key=None, connection_string=None, sas_token=None):
    try:
        return get_data_service_client(service, name, key, connection_string, sas_token)
    except ValueError as val_exception:
        message = str(val_exception)
        if message == _ERROR_STORAGE_MISSING_INFO:
            message = NO_CREDENTIALS_ERROR_MESSAGE
        raise CLIError(message)

def file_data_service_factory(**kwargs):
    return _get_data_service_client(
        FileService,
        kwargs.pop('account_name', None),
        kwargs.pop('account_key', None),
        connection_string=kwargs.pop('connection_string', None),
        sas_token=kwargs.pop('sas_token', None))

def blob_data_service_factory(**kwargs):
    blob_type = kwargs.get('blob_type')
    blob_service = blob_types.get(blob_type, BlockBlobService)
    return _get_data_service_client(
        blob_service,
        kwargs.pop('account_name', None),
        kwargs.pop('account_key', None),
        connection_string=kwargs.pop('connection_string', None),
        sas_token=kwargs.pop('sas_token', None))

def cloud_storage_account_service_factory(**kwargs):
    account_name = kwargs.pop('account_name', None)
    account_key = kwargs.pop('account_key', None)
    sas_token = kwargs.pop('sas_token', None)
    connection_string = kwargs.pop('connection_string', None)
    if connection_string:
        # CloudStorageAccount doesn't accept connection string directly, so we must parse
        # out the account name and key manually
        conn_dict = validate_key_value_pairs(connection_string)
        account_name = conn_dict['AccountName']
        account_key = conn_dict['AccountKey']
    return CloudStorageAccount(account_name, account_key, sas_token)

# HELPER METHODS

def get_account_name(string):
    return string if string != 'query' else environ.get('AZURE_STORAGE_ACCOUNT')

def get_account_key(string):
    return string if string != 'query' else environ.get('AZURE_STORAGE_KEY')

def get_connection_string(string):
    return string if string != 'query' else environ.get('AZURE_STORAGE_CONNECTION_STRING')

def get_sas_token(string):
    return string if string != 'query' else environ.get('AZURE_SAS_TOKEN')

# PARAMETER CHOICE LISTS
>>>>>>> b5d6ab7e

storage_account_key_options = {'primary': 'key1', 'secondary': 'key2'}

# TODO: update this once enums are supported in commands first-class (task #115175885)
storage_account_types = {'Standard_LRS': AccountType.standard_lrs,
                         'Standard_ZRS': AccountType.standard_zrs,
                         'Standard_GRS': AccountType.standard_grs,
                         'Standard_RAGRS': AccountType.standard_ragrs,
                         'Premium_LRS': AccountType.premium_lrs}

# TODO: update this once enums are supported in commands first-class (task #115175885)
public_access_types = {'none': None, 'blob': PublicAccess.Blob, 'container': PublicAccess.Container}

lease_duration_values = {'min':15, 'max':60, 'infinite':-1}
lease_duration_values_string = 'Between {} and {} seconds. ({} for infinite)'.format(
    lease_duration_values['min'],
    lease_duration_values['max'],
    lease_duration_values['infinite'])

blob_types = {'block': BlockBlobService, 'page': PageBlobService, 'append': AppendBlobService}

<<<<<<< HEAD
# PARAMETER TYPE DEFINITIONS

name_arg_type = CliArgumentType(options_list=('--name', '-n'), metavar='NAME')

account_name_type = CliArgumentType(
    options_list=('--account-name', '-n'),
    help='the storage account name',
)

account_type_type = CliArgumentType(
    options_list=('--account-type',),
    choices=storage_account_types,
    help='the storage account type'
)

blob_name_type = CliArgumentType(
    options_list=('--blob-name', '-b')
)

blob_type_type = CliArgumentType(
    options_list=('--blob-type',),
    choices=list(blob_types.keys())
)

container_name_type = CliArgumentType(
    options_list=('--container-name', '-c')
)

directory_type = CliArgumentType(
    options_list=('--directory-name','-d')
)

expiry_type = CliArgumentType(
    help='expiration UTC datetime in (Y-m-d\'T\'H:M\'Z\')',
    type=validate_datetime_as_string
)

file_name_type = CliArgumentType(
    options_list=('--file-name','-f')
)


id_type = CliArgumentType(
    help='stored access policy id (up to 64 characters)',
    type=validate_id
)

if_modified_since_type = CliArgumentType(
    help='alter only if modified since supplied UTC datetime (Y-m-d\'T\'H:M\'Z\')',
    type=validate_datetime
)

if_unmodified_since_type = CliArgumentType(
    help='alter only if unmodified since supplied UTC datetime (Y-m-d\'T\'H:M\'Z\')',
    type=validate_datetime
)

ip_type = CliArgumentType(
    help='specifies the IP address or range of IP addresses from which to accept requests',
    type=validate_ip_range
)

key_type = CliArgumentType(
    help='the key to renew (omit to renew both)',
    choices=list(storage_account_key_options.keys())
)

lease_break_period_type = CliArgumentType(
    metavar='DURATION',
    help='break period. 15-60 seconds or -1 for infinite',
    type=validate_lease_duration
)

lease_duration_type = CliArgumentType(
    metavar='DURATION',
    help='lease duration. 15-60 seconds or -1 for infinite',
    type=validate_lease_duration
)

lease_id_type = CliArgumentType(
    metavar='ID',
    help='lease ID in GUID format'
)

metadata_type = CliArgumentType(
    metavar='METADATA',
    type=validate_key_value_pairs,
    help='metadata in semicolon separated key=value pairs'
)

permission_type = CliArgumentType(
    metavar='PERMISSIONS',
    help='permissions granted: (r)ead (w)rite (d)elete (l)ist. Can be combined',
    type=validate_container_permission
)

public_access_type = CliArgumentType(
    metavar='SPECIFIERS',
    choices=['blob', 'container']
)

quota_type = CliArgumentType(
    type=validate_quota
)

resource_types_type = CliArgumentType(
    type=validate_resource_types,
    help='the resource types the SAS is applicable for. Allowed values: (s)ervice (c)ontainer '
         '(o)bject. Can be combined.'
)

services_type = CliArgumentType(
    type=validate_services,
    help='the storage services the SAS is applicable for. Allowed values: (b)lob (f)ile (q)ueue '
         '(t)able. Can be combined.'
)

share_name_type = CliArgumentType(
    options_list=('--share-name', '-s'),
    help='the name of the file share'
)

signed_identifiers_type = CliArgumentType(
    help='',
    metavar='IDENTIFIERS'
)

start_type = CliArgumentType(
    options_list=('--start',),
    type=validate_datetime_as_string,
    help='start UTC datetime of SAS token (Y-m-d\'T\'H:M\'Z\'). Defaults to time of request.'
)

tags_type = CliArgumentType(
    type=validate_tags,
    help='multiple semicolon separated tags in \'key[=value]\' format'
)

timeout_type = CliArgumentType(
    help='timeout in seconds',
    type=int
)

use_http_type = CliArgumentType(
    help='specifies that http should be the default endpoint protocol',
    action='store_const',
    const='http'
)

# PARAMETER SCOPE REGISTRATIONS

register_cli_argument('storage', 'metadata', metadata_type)
register_cli_argument('storage', 'container_name', container_name_type)
register_cli_argument('storage', 'directory_name', directory_type)
register_cli_argument('storage', 'share_name', share_name_type)
register_cli_argument('storage', 'account_name', account_name_type)
register_cli_argument('storage', 'expiry', expiry_type)
register_cli_argument('storage', 'if_modified_since', if_modified_since_type)
register_cli_argument('storage', 'if_unmodified_since', if_unmodified_since_type)
register_cli_argument('storage', 'ip', ip_type)
register_cli_argument('storage', 'lease_break_period', lease_break_period_type)
register_cli_argument('storage', 'lease_duration', lease_duration_type)
register_cli_argument('storage', 'lease_id', lease_id_type)
register_cli_argument('storage', 'permission', permission_type)
register_cli_argument('storage', 'start', start_type)
register_cli_argument('storage', 'timeout', timeout_type)

register_cli_argument('storage account', 'account_name', account_name_type, options_list=('--name', '-n'))
register_cli_argument('storage account', 'account_type', account_type_type, options_list=('--type', '-t'))
register_cli_argument('storage account', 'tags', tags_type)
register_cli_argument('storage account keys', 'key', key_type)
register_cli_argument('storage account connection-string', 'use_http', use_http_type)
register_cli_argument('storage account connection-string', 'account_name', account_name_type)
register_cli_argument('storage account generate-sas', 'resource_types', resource_types_type)
register_cli_argument('storage account generate-sas', 'services', services_type)

register_cli_argument('storage container', 'container_name', container_name_type)
register_cli_argument('storage container create', 'public_access', public_access_type)

register_cli_argument('storage blob upload', 'blob_type', blob_type_type, options_list=('--type', '-t'))
register_cli_argument('storage blob', 'blob_name', blob_name_type)

register_cli_argument('storage share', 'quota', quota_type)

register_cli_argument('storage file', 'file_name', file_name_type)
register_cli_argument('storage file', 'directory_name', directory_type, required=False)
register_cli_argument('storage file metadata', 'directory_name', directory_type, required=False)
=======
# BASIC PARAMETER CONFIGURATION

PARAMETER_ALIASES = patch_aliases(GLOBAL_COMMON_PARAMETERS, {
    'account_key': {
        'name': '--account-key -k',
        'help': L('the storage account key'),
        'type': get_account_key,
        'default': 'query'
    },
    'account_name': {
        'name': '--account-name -n',
        'help': L('the storage account name'),
        'type': get_account_name,
        'default': 'query'
    },
    'account_type': {
        'name': '--account-type',
        'choices': storage_account_types,
        'help': 'the storage account type'
    },
    'blob_name': {
        'name': '--blob-name -b',
        'help': L('the name of the blob'),
    },
    'blob_type': {
        'name': '--blob-type',
        'choices': list(blob_types.keys())
    },
    'container_name': {
        'name': '--container-name -c',
    },
    'connection_string': {
        'name': '--connection-string',
        'help': L('the storage connection string'),
        'type': get_connection_string,
        'default': 'query'
    },
    'directory_name': {
        'name': '--directory-name -d'
    },
    'expiry': {
        'name': '--expiry',
        'help': L('expiration UTC datetime of SAS token (Y-m-d\'T\'H:M\'Z\')'),
        'type': validate_datetime_as_string
    },
    'file_name': {
        'name': '--file-name -f'
    },
    'if_modified_since': {
        'name': '--if-modified-since',
        'help': L('alter only if modified since supplied UTC datetime (Y-m-d\'T\'H:M\'Z\')'),
        'type': validate_datetime,
    },
    'id': {
        'name': '--id',
        'help': L('stored access policy id (up to 64 characters)'),
        'type': validate_id
    },
    'if_unmodified_since': {
        'name': '--if-unmodified-since',
        'help': L('alter only if unmodified since supplied UTC datetime (Y-m-d\'T\'H:M\'Z\')'),
        'type': validate_datetime,
    },
    'ip': {
        'name': '--ip',
        'help': L('specifies the IP address or range of IP addresses from which to accept ' + \
                  'requests.'),
        'type': validate_ip_range
    },
    'key': {
        'name': '--key',
        'help': 'The key to renew (omit to renew both)',
        'choices': list(storage_account_key_options.keys())
    },
    'lease_break_period': {
        'name': '--lease-break-period',
        'metavar': 'DURATION',
        'help': L('break period. 15-60 seconds or -1 for infinite.'),
        'type': validate_lease_duration
    },
    'lease_duration': {
        'name': '--lease-duration',
        'metavar': 'DURATION',
        'help': L('lease duration. 15-60 seconds or -1 for infinite.'),
        'type': validate_lease_duration
    },
    'lease_id': {
        'name': '--lease-id',
        'metavar': 'ID',
        'help': L('lease ID in GUID format.')
    },
    'metadata': {
        'name': '--metadata',
        'metavar': 'METADATA',
        'type': validate_key_value_pairs,
        'help': L('metadata in "a=b;c=d" format')
    },
    'permission': {
        'name': '--permission',
        'help': L('permissions granted: (r)ead (w)rite (d)elete (l)ist. Can be combined.'),
        'metavar': 'PERMISSION',
        # TODO: This will be problematic because the other sas types take different permissions
        'type': validate_container_permission
    },
    'public_access': {
        'name': '--public-access',
        'metavar': 'SPECIFIERS',
        'choices': ['blob', 'container']
    },
    'quota': {
        'name': '--quota',
        'type': validate_quota
    },
    'resource_types': {
        'name': '--resource-types',
        'help': L('the resource types the SAS is applicable for. Allowed values: (s)ervice ' + \
                  '(c)ontainer (o)bject. Can be combined.'),
        'type': validate_resource_types
    },
    'sas_token': {
        'name': '--sas-token',
        'help': L('a shared access signature token'),
        'type': get_sas_token,
        'default': 'query'
    },
    'services': {
        'name': '--services',
        'help': L('the storage services the SAS is applicable for. Allowed values: (b)lob ' + \
                  '(f)ile (q)ueue (t)able. Can be combined.'),
        'type': validate_services
    },
    'share_name': {
        'name': '--share-name -s',
        'help': L('the name of the file share'),
    },
    'signed_identifiers': {
        'name': '--signed-identifiers',
        'help': L(''),
        'metavar': 'IDENTIFIERS'
    },
    'start': {
        'name': '--start',
        'help': L('start UTC datetime of SAS token (Y-m-d\'T\'H:M\'Z\'). Defaults to time ' + \
                  'of request.'),
        'type': validate_datetime_as_string
    },
    'timeout': {
        'name': '--timeout',
        'help': L('timeout in seconds'),
        'type': int
    },
    'use_http': {
        'name': '--use-http',
        'help': L('specifies that http should be the default endpoint protocol'),
        'action': 'store_const',
        'const': 'http'
    },
})

# SUPPLEMENTAL (EXTRA) PARAMETER SETS

STORAGE_DATA_CLIENT_ARGS = {
    'account_name': PARAMETER_ALIASES['account_name'],
    'account_key': PARAMETER_ALIASES['account_key'],
    'connection_string': PARAMETER_ALIASES['connection_string'],
    'sas_token': PARAMETER_ALIASES['sas_token']
}
>>>>>>> b5d6ab7e
<|MERGE_RESOLUTION|>--- conflicted
+++ resolved
@@ -22,10 +22,7 @@
     validate_ip_range, validate_resource_types, validate_services, validate_lease_duration,
     validate_quota)
 
-<<<<<<< HEAD
 ## PARAMETER CHOICE LISTS
-=======
-# FACTORIES
 
 NO_CREDENTIALS_ERROR_MESSAGE = """
 No credentials specifed to access storage service. Please provide any of the following:
@@ -95,7 +92,6 @@
     return string if string != 'query' else environ.get('AZURE_SAS_TOKEN')
 
 # PARAMETER CHOICE LISTS
->>>>>>> b5d6ab7e
 
 storage_account_key_options = {'primary': 'key1', 'secondary': 'key2'}
 
@@ -117,7 +113,6 @@
 
 blob_types = {'block': BlockBlobService, 'page': PageBlobService, 'append': AppendBlobService}
 
-<<<<<<< HEAD
 # PARAMETER TYPE DEFINITIONS
 
 name_arg_type = CliArgumentType(options_list=('--name', '-n'), metavar='NAME')
@@ -304,173 +299,4 @@
 
 register_cli_argument('storage file', 'file_name', file_name_type)
 register_cli_argument('storage file', 'directory_name', directory_type, required=False)
-register_cli_argument('storage file metadata', 'directory_name', directory_type, required=False)
-=======
-# BASIC PARAMETER CONFIGURATION
-
-PARAMETER_ALIASES = patch_aliases(GLOBAL_COMMON_PARAMETERS, {
-    'account_key': {
-        'name': '--account-key -k',
-        'help': L('the storage account key'),
-        'type': get_account_key,
-        'default': 'query'
-    },
-    'account_name': {
-        'name': '--account-name -n',
-        'help': L('the storage account name'),
-        'type': get_account_name,
-        'default': 'query'
-    },
-    'account_type': {
-        'name': '--account-type',
-        'choices': storage_account_types,
-        'help': 'the storage account type'
-    },
-    'blob_name': {
-        'name': '--blob-name -b',
-        'help': L('the name of the blob'),
-    },
-    'blob_type': {
-        'name': '--blob-type',
-        'choices': list(blob_types.keys())
-    },
-    'container_name': {
-        'name': '--container-name -c',
-    },
-    'connection_string': {
-        'name': '--connection-string',
-        'help': L('the storage connection string'),
-        'type': get_connection_string,
-        'default': 'query'
-    },
-    'directory_name': {
-        'name': '--directory-name -d'
-    },
-    'expiry': {
-        'name': '--expiry',
-        'help': L('expiration UTC datetime of SAS token (Y-m-d\'T\'H:M\'Z\')'),
-        'type': validate_datetime_as_string
-    },
-    'file_name': {
-        'name': '--file-name -f'
-    },
-    'if_modified_since': {
-        'name': '--if-modified-since',
-        'help': L('alter only if modified since supplied UTC datetime (Y-m-d\'T\'H:M\'Z\')'),
-        'type': validate_datetime,
-    },
-    'id': {
-        'name': '--id',
-        'help': L('stored access policy id (up to 64 characters)'),
-        'type': validate_id
-    },
-    'if_unmodified_since': {
-        'name': '--if-unmodified-since',
-        'help': L('alter only if unmodified since supplied UTC datetime (Y-m-d\'T\'H:M\'Z\')'),
-        'type': validate_datetime,
-    },
-    'ip': {
-        'name': '--ip',
-        'help': L('specifies the IP address or range of IP addresses from which to accept ' + \
-                  'requests.'),
-        'type': validate_ip_range
-    },
-    'key': {
-        'name': '--key',
-        'help': 'The key to renew (omit to renew both)',
-        'choices': list(storage_account_key_options.keys())
-    },
-    'lease_break_period': {
-        'name': '--lease-break-period',
-        'metavar': 'DURATION',
-        'help': L('break period. 15-60 seconds or -1 for infinite.'),
-        'type': validate_lease_duration
-    },
-    'lease_duration': {
-        'name': '--lease-duration',
-        'metavar': 'DURATION',
-        'help': L('lease duration. 15-60 seconds or -1 for infinite.'),
-        'type': validate_lease_duration
-    },
-    'lease_id': {
-        'name': '--lease-id',
-        'metavar': 'ID',
-        'help': L('lease ID in GUID format.')
-    },
-    'metadata': {
-        'name': '--metadata',
-        'metavar': 'METADATA',
-        'type': validate_key_value_pairs,
-        'help': L('metadata in "a=b;c=d" format')
-    },
-    'permission': {
-        'name': '--permission',
-        'help': L('permissions granted: (r)ead (w)rite (d)elete (l)ist. Can be combined.'),
-        'metavar': 'PERMISSION',
-        # TODO: This will be problematic because the other sas types take different permissions
-        'type': validate_container_permission
-    },
-    'public_access': {
-        'name': '--public-access',
-        'metavar': 'SPECIFIERS',
-        'choices': ['blob', 'container']
-    },
-    'quota': {
-        'name': '--quota',
-        'type': validate_quota
-    },
-    'resource_types': {
-        'name': '--resource-types',
-        'help': L('the resource types the SAS is applicable for. Allowed values: (s)ervice ' + \
-                  '(c)ontainer (o)bject. Can be combined.'),
-        'type': validate_resource_types
-    },
-    'sas_token': {
-        'name': '--sas-token',
-        'help': L('a shared access signature token'),
-        'type': get_sas_token,
-        'default': 'query'
-    },
-    'services': {
-        'name': '--services',
-        'help': L('the storage services the SAS is applicable for. Allowed values: (b)lob ' + \
-                  '(f)ile (q)ueue (t)able. Can be combined.'),
-        'type': validate_services
-    },
-    'share_name': {
-        'name': '--share-name -s',
-        'help': L('the name of the file share'),
-    },
-    'signed_identifiers': {
-        'name': '--signed-identifiers',
-        'help': L(''),
-        'metavar': 'IDENTIFIERS'
-    },
-    'start': {
-        'name': '--start',
-        'help': L('start UTC datetime of SAS token (Y-m-d\'T\'H:M\'Z\'). Defaults to time ' + \
-                  'of request.'),
-        'type': validate_datetime_as_string
-    },
-    'timeout': {
-        'name': '--timeout',
-        'help': L('timeout in seconds'),
-        'type': int
-    },
-    'use_http': {
-        'name': '--use-http',
-        'help': L('specifies that http should be the default endpoint protocol'),
-        'action': 'store_const',
-        'const': 'http'
-    },
-})
-
-# SUPPLEMENTAL (EXTRA) PARAMETER SETS
-
-STORAGE_DATA_CLIENT_ARGS = {
-    'account_name': PARAMETER_ALIASES['account_name'],
-    'account_key': PARAMETER_ALIASES['account_key'],
-    'connection_string': PARAMETER_ALIASES['connection_string'],
-    'sas_token': PARAMETER_ALIASES['sas_token']
-}
->>>>>>> b5d6ab7e
+register_cli_argument('storage file metadata', 'directory_name', directory_type, required=False)