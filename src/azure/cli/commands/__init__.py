﻿from .._argparse import IncorrectUsageError
from .._logging import logger

# TODO: Alternatively, simply scan the directory for all modules
COMMAND_MODULES = [
    'account',
    'login',
    'logout',
    'network',
    'resourcegroup',
    'storage',
    'vm',
]

_COMMANDS = {}

def command(name):
    def add_command(handler):
        _COMMANDS.setdefault(handler, {})['name'] = name
        logger.debug('Added %s as command "%s"', handler, name)
        return handler
    return add_command

def description(description_text):
    def add_description(handler):
        _COMMANDS.setdefault(handler, {})['description'] = description_text
        logger.debug('Added description "%s" to %s', description_text, handler)
        return handler
    return add_description

<<<<<<< HEAD
def option(spec, description=None, required=False):
    def add_option(handler):
        _COMMANDS.setdefault(handler, {}).setdefault('args', []).append((spec, description, required))
=======
def option(spec, description_text=None):
    def add_option(handler):
        _COMMANDS.setdefault(handler, {}).setdefault('args', []).append((spec, description_text))
>>>>>>> 05803c47
        logger.debug('Added option "%s" to %s', spec, handler)
        return handler
    return add_option

def add_to_parser(parser, command_name=None):
    '''Loads commands into the parser

    When `command` is specified, only commands from that module will be loaded.
    If the module is not found, all commands are loaded.
    '''

    # Importing the modules is sufficient to invoke the decorators. Then we can
    # get all of the commands from the _COMMANDS variable.
    loaded = False
    if command_name:
        try:
            __import__('azure.cli.commands.' + command_name)
            loaded = True
        except ImportError:
            # Unknown command - we'll load all below
            pass

    if not loaded:
        for mod in COMMAND_MODULES:
            __import__('azure.cli.commands.' + mod)
        loaded = True

    for handler, info in _COMMANDS.items():
        # args have probably been added in reverse order
        info.setdefault('args', []).reverse()
        parser.add_command(handler, **info)<|MERGE_RESOLUTION|>--- conflicted
+++ resolved
@@ -28,15 +28,9 @@
         return handler
     return add_description
 
-<<<<<<< HEAD
-def option(spec, description=None, required=False):
+def option(spec, description_text=None, required=False):
     def add_option(handler):
-        _COMMANDS.setdefault(handler, {}).setdefault('args', []).append((spec, description, required))
-=======
-def option(spec, description_text=None):
-    def add_option(handler):
-        _COMMANDS.setdefault(handler, {}).setdefault('args', []).append((spec, description_text))
->>>>>>> 05803c47
+        _COMMANDS.setdefault(handler, {}).setdefault('args', []).append((spec, description_text, required))
         logger.debug('Added option "%s" to %s', spec, handler)
         return handler
     return add_option
@@ -47,7 +41,7 @@
     When `command` is specified, only commands from that module will be loaded.
     If the module is not found, all commands are loaded.
     '''
-
+    
     # Importing the modules is sufficient to invoke the decorators. Then we can
     # get all of the commands from the _COMMANDS variable.
     loaded = False
