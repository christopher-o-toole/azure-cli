# --------------------------------------------------------------------------------------------
# Copyright (c) Microsoft Corporation. All rights reserved.
# Licensed under the MIT License. See License.txt in the project root for license information.
# --------------------------------------------------------------------------------------------
# pylint: disable=line-too-long

from __future__ import print_function

__version__ = "2.14.0"

import os
import sys
import timeit

import six

from knack.cli import CLI
from knack.commands import CLICommandsLoader
from knack.completion import ARGCOMPLETE_ENV_NAME
from knack.introspection import extract_args_from_signature, extract_full_summary_from_signature
from knack.log import get_logger
from knack.preview import PreviewItem
from knack.experimental import ExperimentalItem
from knack.util import CLIError
from knack.arguments import ArgumentsContext, CaseInsensitiveList  # pylint: disable=unused-import
from .local_context import AzCLILocalContext, LocalContextAction

logger = get_logger(__name__)

EXCLUDED_PARAMS = ['self', 'raw', 'polling', 'custom_headers', 'operation_config',
                   'content_version', 'kwargs', 'client', 'no_wait']
EVENT_FAILED_EXTENSION_LOAD = 'MainLoader.OnFailedExtensionLoad'

# [Reserved, in case of future usage]
# Modules that will always be loaded. They don't expose commands but hook into CLI core.
ALWAYS_LOADED_MODULES = []
# Extensions that will always be loaded if installed. They don't expose commands but hook into CLI core.
<<<<<<< HEAD
ALWAYS_LOADED_EXTENSIONS = ['azext_ai_examples', 'azext_ai_did_you_mean_this', 'azext_thoth_experimental']
=======
ALWAYS_LOADED_EXTENSIONS = ['azext_ai_examples']
>>>>>>> 24ba3846


class AzCli(CLI):

    def __init__(self, **kwargs):
        super(AzCli, self).__init__(**kwargs)

        from azure.cli.core.commands import register_cache_arguments
        from azure.cli.core.commands.arm import (
            register_ids_argument, register_global_subscription_argument)
        from azure.cli.core.cloud import get_active_cloud
        from azure.cli.core.commands.transform import register_global_transforms
        from azure.cli.core._session import ACCOUNT, CONFIG, SESSION, INDEX, VERSIONS
        from azure.cli.core.util import handle_version_update
        from azure.cli.core.commands.query_examples import register_global_query_examples_argument

        from knack.util import ensure_dir

        self.data['headers'] = {}
        self.data['command'] = 'unknown'
        self.data['command_extension_name'] = None
        self.data['completer_active'] = ARGCOMPLETE_ENV_NAME in os.environ
        self.data['query_active'] = False

        azure_folder = self.config.config_dir
        ensure_dir(azure_folder)
        ACCOUNT.load(os.path.join(azure_folder, 'azureProfile.json'))
        CONFIG.load(os.path.join(azure_folder, 'az.json'))
        SESSION.load(os.path.join(azure_folder, 'az.sess'), max_age=3600)
        INDEX.load(os.path.join(azure_folder, 'commandIndex.json'))
        VERSIONS.load(os.path.join(azure_folder, 'versionCheck.json'))
        handle_version_update()

        self.cloud = get_active_cloud(self)
        logger.debug('Current cloud config:\n%s', str(self.cloud.name))
        self.local_context = AzCLILocalContext(self)
        register_global_transforms(self)
        register_global_subscription_argument(self)
        register_global_query_examples_argument(self)
        register_ids_argument(self)  # global subscription must be registered first!
        register_cache_arguments(self)

        self.progress_controller = None

    def refresh_request_id(self):
        """Assign a new random GUID as x-ms-client-request-id

        The method must be invoked before each command execution in order to ensure
        unique client-side request ID is generated.
        """
        import uuid
        self.data['headers']['x-ms-client-request-id'] = str(uuid.uuid1())

    def get_progress_controller(self, det=False):
        import azure.cli.core.commands.progress as progress
        if not self.progress_controller:
            self.progress_controller = progress.ProgressHook()

        self.progress_controller.init_progress(progress.get_progress_view(det))
        return self.progress_controller

    def get_cli_version(self):
        return __version__

    def show_version(self):
        from azure.cli.core.util import get_az_version_string, show_updates
        from azure.cli.core.commands.constants import (SURVEY_PROMPT, SURVEY_PROMPT_COLOR,
                                                       UX_SURVEY_PROMPT, UX_SURVEY_PROMPT_COLOR)

        ver_string, updates_available_components = get_az_version_string()
        print(ver_string)
        show_updates(updates_available_components)

        show_link = self.config.getboolean('output', 'show_survey_link', True)
        if show_link:
            print('\n' + (SURVEY_PROMPT_COLOR if self.enable_color else SURVEY_PROMPT))
            print(UX_SURVEY_PROMPT_COLOR if self.enable_color else UX_SURVEY_PROMPT)

    def exception_handler(self, ex):  # pylint: disable=no-self-use
        from azure.cli.core.util import handle_exception
        return handle_exception(ex)

    def save_local_context(self, parsed_args, argument_definitions, specified_arguments):
        """ Local Context Attribute arguments

        Save argument value to local context if it is defined as SET and user specify a value for it.

        :param parsed_args: Parsed args which return by AzCliCommandParser parse_args
        :type parsed_args: Namespace
        :param argument_definitions: All available argument definitions
        :type argument_definitions: dict
        :param specified_arguments: Arguments which user specify in this command
        :type specified_arguments: list
        """
        local_context_args = []
        for argument_name in specified_arguments:
            # make sure SET is defined
            if argument_name not in argument_definitions:
                continue
            argtype = argument_definitions[argument_name].type
            lca = argtype.settings.get('local_context_attribute', None)
            if not lca or not lca.actions or LocalContextAction.SET not in lca.actions:
                continue
            # get the specified value
            value = getattr(parsed_args, argument_name)
            # save when name and scopes have value
            if lca.name and lca.scopes:
                self.local_context.set(lca.scopes, lca.name, value)
            options = argtype.settings.get('options_list', None)
            if options:
                local_context_args.append((options[0], value))

        # print warning if there are values saved to local context
        if local_context_args:
            logger.warning('Local context is turned on. Its information is saved in working directory %s. You can '
                           'run `az local-context off` to turn it off.',
                           self.local_context.effective_working_directory())
            args_str = []
            for name, value in local_context_args:
                args_str.append('{}: {}'.format(name, value))
            logger.warning('Your preference of %s now saved to local context. To learn more, type in `az '
                           'local-context --help`', ', '.join(args_str) + ' is' if len(args_str) == 1 else ' are')


class MainCommandsLoader(CLICommandsLoader):

    # Format string for pretty-print the command module table
    header_mod = "%-20s %10s %9s %9s" % ("Name", "Load Time", "Groups", "Commands")
    item_format_string = "%-20s %10.3f %9d %9d"
    header_ext = header_mod + "  Directory"
    item_ext_format_string = item_format_string + "  %s"

    def __init__(self, cli_ctx=None):
        super(MainCommandsLoader, self).__init__(cli_ctx)
        self.cmd_to_loader_map = {}
        self.loaders = []

    def _update_command_definitions(self):
        for cmd_name in self.command_table:
            loaders = self.cmd_to_loader_map[cmd_name]
            for loader in loaders:
                loader.command_table = self.command_table
                loader._update_command_definitions()  # pylint: disable=protected-access

    # pylint: disable=too-many-statements, too-many-locals
    def load_command_table(self, args):
        from importlib import import_module
        import pkgutil
        import traceback
        from azure.cli.core.commands import (
            _load_module_command_loader, _load_extension_command_loader, BLOCKED_MODS, ExtensionCommandSource)
        from azure.cli.core.extension import (
            get_extensions, get_extension_path, get_extension_modname)

        def _update_command_table_from_modules(args, command_modules=None):
            """Loads command tables from modules and merge into the main command table.

            :param args: Arguments of the command.
            :param list command_modules: Command modules to load, in the format like ['resource', 'profile'].
             If None, will do module discovery and load all modules.
             If [], only ALWAYS_LOADED_MODULES will be loaded.
             Otherwise, the list will be extended using ALWAYS_LOADED_MODULES.
            """

            # As command modules are built-in, the existence of modules in ALWAYS_LOADED_MODULES is NOT checked
            if command_modules is not None:
                command_modules.extend(ALWAYS_LOADED_MODULES)
            else:
                # Perform module discovery
                command_modules = []
                try:
                    mods_ns_pkg = import_module('azure.cli.command_modules')
                    command_modules = [modname for _, modname, _ in
                                       pkgutil.iter_modules(mods_ns_pkg.__path__)]
                    logger.debug('Discovered command modules: %s', command_modules)
                except ImportError as e:
                    logger.warning(e)

            count = 0
            cumulative_elapsed_time = 0
            cumulative_group_count = 0
            cumulative_command_count = 0
            logger.debug("Loading command modules:")
            logger.debug(self.header_mod)

            for mod in [m for m in command_modules if m not in BLOCKED_MODS]:
                try:
                    start_time = timeit.default_timer()
                    module_command_table, module_group_table = _load_module_command_loader(self, args, mod)
                    for cmd in module_command_table.values():
                        cmd.command_source = mod
                    self.command_table.update(module_command_table)
                    self.command_group_table.update(module_group_table)

                    elapsed_time = timeit.default_timer() - start_time
                    logger.debug(self.item_format_string, mod, elapsed_time,
                                 len(module_group_table), len(module_command_table))
                    count += 1
                    cumulative_elapsed_time += elapsed_time
                    cumulative_group_count += len(module_group_table)
                    cumulative_command_count += len(module_command_table)
                except Exception as ex:  # pylint: disable=broad-except
                    # Changing this error message requires updating CI script that checks for failed
                    # module loading.
                    import azure.cli.core.telemetry as telemetry
                    logger.error("Error loading command module '%s': %s", mod, ex)
                    telemetry.set_exception(exception=ex, fault_type='module-load-error-' + mod,
                                            summary='Error loading module: {}'.format(mod))
                    logger.debug(traceback.format_exc())
            # Summary line
            logger.debug(self.item_format_string,
                         "Total ({})".format(count), cumulative_elapsed_time,
                         cumulative_group_count, cumulative_command_count)

        def _update_command_table_from_extensions(ext_suppressions, extension_modname=None):
            """Loads command tables from extensions and merge into the main command table.

            :param ext_suppressions: Extension suppression information.
            :param extension_modname: Command modules to load, in the format like ['azext_timeseriesinsights'].
             If None, will do extension discovery and load all extensions.
             If [], only ALWAYS_LOADED_EXTENSIONS will be loaded.
             Otherwise, the list will be extended using ALWAYS_LOADED_EXTENSIONS.
             If the extensions in the list are not installed, it will be skipped.
            """
            def _handle_extension_suppressions(extensions):
                filtered_extensions = []
                for ext in extensions:
                    should_include = True
                    for suppression in ext_suppressions:
                        if should_include and suppression.handle_suppress(ext):
                            should_include = False
                    if should_include:
                        filtered_extensions.append(ext)
                return filtered_extensions

            def _filter_modname(extensions):
                # Extension's name may not be the same as its modname. eg. name: virtual-wan, modname: azext_vwan
                filtered_extensions = []
                for ext in extensions:
                    ext_mod = get_extension_modname(ext.name, ext.path)
                    # Filter the extensions according to the index
                    if ext_mod in extension_modname:
                        filtered_extensions.append(ext)
                        extension_modname.remove(ext_mod)
                if extension_modname:
                    logger.debug("These extensions are not installed and will be skipped: %s", extension_modname)
                return filtered_extensions

            extensions = get_extensions()
            if extensions:
                if extension_modname is not None:
                    extension_modname.extend(ALWAYS_LOADED_EXTENSIONS)
                    extensions = _filter_modname(extensions)
                allowed_extensions = _handle_extension_suppressions(extensions)
                module_commands = set(self.command_table.keys())

                count = 0
                cumulative_elapsed_time = 0
                cumulative_group_count = 0
                cumulative_command_count = 0
                logger.debug("Loading extensions:")
                logger.debug(self.header_ext)

                for ext in allowed_extensions:
                    try:
                        # Import in the `for` loop because `allowed_extensions` can be []. In such case we
                        # don't need to import `check_version_compatibility` at all.
                        from azure.cli.core.extension.operations import check_version_compatibility
                        check_version_compatibility(ext.get_metadata())
                    except CLIError as ex:
                        # issue warning and skip loading extensions that aren't compatible with the CLI core
                        logger.warning(ex)
                        continue
                    ext_name = ext.name
                    ext_dir = ext.path or get_extension_path(ext_name)
                    sys.path.append(ext_dir)
                    try:
                        ext_mod = get_extension_modname(ext_name, ext_dir=ext_dir)
                        # Add to the map. This needs to happen before we load commands as registering a command
                        # from an extension requires this map to be up-to-date.
                        # self._mod_to_ext_map[ext_mod] = ext_name
                        start_time = timeit.default_timer()
                        extension_command_table, extension_group_table = \
                            _load_extension_command_loader(self, args, ext_mod)

                        for cmd_name, cmd in extension_command_table.items():
                            cmd.command_source = ExtensionCommandSource(
                                extension_name=ext_name,
                                overrides_command=cmd_name in module_commands,
                                preview=ext.preview,
                                experimental=ext.experimental)

                        self.command_table.update(extension_command_table)
                        self.command_group_table.update(extension_group_table)

                        elapsed_time = timeit.default_timer() - start_time
                        logger.debug(self.item_ext_format_string, ext_name, elapsed_time,
                                     len(extension_group_table), len(extension_command_table),
                                     ext_dir)
                        count += 1
                        cumulative_elapsed_time += elapsed_time
                        cumulative_group_count += len(extension_group_table)
                        cumulative_command_count += len(extension_command_table)
                    except Exception as ex:  # pylint: disable=broad-except
                        self.cli_ctx.raise_event(EVENT_FAILED_EXTENSION_LOAD, extension_name=ext_name)
                        logger.warning("Unable to load extension '%s: %s'. Use --debug for more information.",
                                       ext_name, ex)
                        logger.debug(traceback.format_exc())
                # Summary line
                logger.debug(self.item_ext_format_string,
                             "Total ({})".format(count), cumulative_elapsed_time,
                             cumulative_group_count, cumulative_command_count, "")

        def _wrap_suppress_extension_func(func, ext):
            """ Wrapper method to handle centralization of log messages for extension filters """
            res = func(ext)
            should_suppress = res
            reason = "Use --debug for more information."
            if isinstance(res, tuple):
                should_suppress, reason = res
            suppress_types = (bool, type(None))
            if not isinstance(should_suppress, suppress_types):
                raise ValueError("Command module authoring error: "
                                 "Valid extension suppression values are {} in {}".format(suppress_types, func))
            if should_suppress:
                logger.warning("Extension %s (%s) has been suppressed. %s",
                               ext.name, ext.version, reason)
                logger.debug("Extension %s (%s) suppressed from being loaded due "
                             "to %s", ext.name, ext.version, func)
            return should_suppress

        def _get_extension_suppressions(mod_loaders):
            res = []
            for m in mod_loaders:
                suppressions = getattr(m, 'suppress_extension', None)
                if suppressions:
                    suppressions = suppressions if isinstance(suppressions, list) else [suppressions]
                    for sup in suppressions:
                        if isinstance(sup, ModExtensionSuppress):
                            res.append(sup)
            return res

        # Clear the tables to make this method idempotent
        self.command_group_table.clear()
        self.command_table.clear()

        command_index = None
        # Set fallback=False to turn off command index in case of regression
        use_command_index = self.cli_ctx.config.getboolean('core', 'use_command_index', fallback=True)
        if use_command_index:
            command_index = CommandIndex(self.cli_ctx)
            index_result = command_index.get(args)
            if index_result:
                index_modules, index_extensions = index_result
                # Always load modules and extensions, because some of them (like those in
                # ALWAYS_LOADED_EXTENSIONS) don't expose a command, but hooks into handlers in CLI core
                _update_command_table_from_modules(args, index_modules)
                # The index won't contain suppressed extensions
                _update_command_table_from_extensions([], index_extensions)

                logger.debug("Loaded %d groups, %d commands.", len(self.command_group_table), len(self.command_table))
                from azure.cli.core.util import roughly_parse_command
                # The index may be outdated. Make sure the command appears in the loaded command table
                raw_cmd = roughly_parse_command(args)
                for cmd in self.command_table:
                    if raw_cmd.startswith(cmd):
                        # For commands with positional arguments, the raw command won't match the one in the
                        # command table. For example, `az find vm create` won't exist in the command table, but the
                        # corresponding command should be `az find`.
                        # raw command  : az find vm create
                        # command table: az find
                        # remaining    :         vm create
                        logger.debug("Found a match in the command table.")
                        logger.debug("Raw command  : %s", raw_cmd)
                        logger.debug("Command table: %s", cmd)
                        remaining = raw_cmd[len(cmd) + 1:]
                        if remaining:
                            logger.debug("remaining    : %s %s", ' ' * len(cmd), remaining)
                        return self.command_table
                # For command group, it must be an exact match, as no positional argument is supported by
                # command group operations.
                if raw_cmd in self.command_group_table:
                    logger.debug("Found a match in the command group table for '%s'.", raw_cmd)
                    return self.command_table

                logger.debug("Could not find a match in the command or command group table for '%s'. "
                             "The index may be outdated.", raw_cmd)
            else:
                logger.debug("No module found from index for '%s'", args)

        # No module found from the index. Load all command modules and extensions
        logger.debug("Loading all modules and extensions")
        _update_command_table_from_modules(args)

        ext_suppressions = _get_extension_suppressions(self.loaders)
        # We always load extensions even if the appropriate module has been loaded
        # as an extension could override the commands already loaded.
        _update_command_table_from_extensions(ext_suppressions)
        logger.debug("Loaded %d groups, %d commands.", len(self.command_group_table), len(self.command_table))

        if use_command_index:
            command_index.update(self.command_table)

        return self.command_table

    def load_arguments(self, command=None):
        from azure.cli.core.commands.parameters import (
            resource_group_name_type, get_location_type, deployment_name_type, vnet_name_type, subnet_name_type)
        from knack.arguments import ignore_type

        # omit specific command to load everything
        if command is None:
            command_loaders = set()
            for loaders in self.cmd_to_loader_map.values():
                command_loaders = command_loaders.union(set(loaders))
            logger.info('Applying %s command loaders...', len(command_loaders))
        else:
            command_loaders = self.cmd_to_loader_map.get(command, None)

        if command_loaders:
            for loader in command_loaders:

                # register global args
                with loader.argument_context('') as c:
                    c.argument('resource_group_name', resource_group_name_type)
                    c.argument('location', get_location_type(self.cli_ctx))
                    c.argument('vnet_name', vnet_name_type)
                    c.argument('subnet', subnet_name_type)
                    c.argument('deployment_name', deployment_name_type)
                    c.argument('cmd', ignore_type)

                if command is None:
                    # load all arguments via reflection
                    for cmd in loader.command_table.values():
                        cmd.load_arguments()  # this loads the arguments via reflection
                    loader.skip_applicability = True
                    loader.load_arguments('')  # this adds entries to the argument registries
                else:
                    loader.command_name = command
                    self.command_table[command].load_arguments()  # this loads the arguments via reflection
                    loader.load_arguments(command)  # this adds entries to the argument registries
                self.argument_registry.arguments.update(loader.argument_registry.arguments)
                self.extra_argument_registry.update(loader.extra_argument_registry)
                loader._update_command_definitions()  # pylint: disable=protected-access


class CommandIndex:

    _COMMAND_INDEX = 'commandIndex'
    _COMMAND_INDEX_VERSION = 'version'
    _COMMAND_INDEX_CLOUD_PROFILE = 'cloudProfile'

    def __init__(self, cli_ctx=None):
        """Class to manage command index.

        :param cli_ctx: Only needed when `get` or `update` is called.
        """
        from azure.cli.core._session import INDEX
        self.INDEX = INDEX
        if cli_ctx:
            self.version = __version__
            self.cloud_profile = cli_ctx.cloud.profile

    def get(self, args):
        """Get the corresponding module and extension list of a command.

        :param args: command arguments, like ['network', 'vnet', 'create', '-h']
        :return: a tuple containing a list of modules and a list of extensions.
        """
        # If the command index version or cloud profile doesn't match those of the current command,
        # invalidate the command index.
        index_version = self.INDEX[self._COMMAND_INDEX_VERSION]
        cloud_profile = self.INDEX[self._COMMAND_INDEX_CLOUD_PROFILE]
        if not (index_version and index_version == self.version and
                cloud_profile and cloud_profile == self.cloud_profile):
            logger.debug("Command index version or cloud profile is invalid or doesn't match the current command.")
            self.invalidate()
            return None

        # Make sure the top-level command is provided, like `az version`.
        # Skip command index for `az` or `az --help`.
        if not args or args[0].startswith('-'):
            return None

        # Get the top-level command, like `network` in `network vnet create -h`
        top_command = args[0]
        index = self.INDEX[self._COMMAND_INDEX]
        # Check the command index for (command: [module]) mapping, like
        # "network": ["azure.cli.command_modules.natgateway", "azure.cli.command_modules.network", "azext_firewall"]
        index_modules_extensions = index.get(top_command)

        if index_modules_extensions:
            # This list contains both built-in modules and extensions
            index_builtin_modules = []
            index_extensions = []
            # Found modules from index
            logger.debug("Modules found from index for '%s': %s", top_command, index_modules_extensions)
            command_module_prefix = 'azure.cli.command_modules.'
            for m in index_modules_extensions:
                if m.startswith(command_module_prefix):
                    # The top-level command is from a command module
                    index_builtin_modules.append(m[len(command_module_prefix):])
                elif m.startswith('azext_'):
                    # The top-level command is from an extension
                    index_extensions.append(m)
                else:
                    logger.warning("Unrecognized module: %s", m)
            return index_builtin_modules, index_extensions

        return None

    def update(self, command_table):
        """Update the command index according to the given command table.

        :param command_table: The command table built by azure.cli.core.MainCommandsLoader.load_command_table
        """
        start_time = timeit.default_timer()
        self.INDEX[self._COMMAND_INDEX_VERSION] = __version__
        self.INDEX[self._COMMAND_INDEX_CLOUD_PROFILE] = self.cloud_profile
        from collections import defaultdict
        index = defaultdict(list)

        # self.cli_ctx.invocation.commands_loader.command_table doesn't exist in DummyCli due to the lack of invocation
        for command_name, command in command_table.items():
            # Get the top-level name: <vm> create
            top_command = command_name.split()[0]
            # Get module name, like azure.cli.command_modules.vm, azext_webapp
            module_name = command.loader.__module__
            if module_name not in index[top_command]:
                index[top_command].append(module_name)
        elapsed_time = timeit.default_timer() - start_time
        self.INDEX[self._COMMAND_INDEX] = index
        logger.debug("Updated command index in %.3f seconds.", elapsed_time)

    def invalidate(self):
        """Invalidate the command index.

        This function MUST be called when installing or updating extensions. Otherwise, when an extension
            1. overrides a built-in command, or
            2. extends an existing command group,
        the command or command group will only be loaded from the command modules as per the stale command index,
        making the newly installed extension be ignored.

        This function can be called when removing extensions.
        """
        self.INDEX[self._COMMAND_INDEX_VERSION] = ""
        self.INDEX[self._COMMAND_INDEX_CLOUD_PROFILE] = ""
        self.INDEX[self._COMMAND_INDEX] = {}
        logger.debug("Command index has been invalidated.")


class ModExtensionSuppress:  # pylint: disable=too-few-public-methods

    def __init__(self, mod_name, suppress_extension_name, suppress_up_to_version, reason=None, recommend_remove=False,
                 recommend_update=False):
        self.mod_name = mod_name
        self.suppress_extension_name = suppress_extension_name
        self.suppress_up_to_version = suppress_up_to_version
        self.reason = reason
        self.recommend_remove = recommend_remove
        self.recommend_update = recommend_update

    def handle_suppress(self, ext):
        from pkg_resources import parse_version
        should_suppress = ext.name == self.suppress_extension_name and ext.version and \
            parse_version(ext.version) <= parse_version(self.suppress_up_to_version)
        if should_suppress:
            reason = self.reason or "Use --debug for more information."
            logger.warning("Extension %s (%s) has been suppressed. %s",
                           ext.name, ext.version, reason)
            logger.debug("Extension %s (%s) suppressed from being loaded due "
                         "to %s", ext.name, ext.version, self.mod_name)
            if self.recommend_remove:
                logger.warning("Remove this extension with 'az extension remove --name %s'", ext.name)
            if self.recommend_update:
                logger.warning("Update this extension with 'az extension update --name %s'", ext.name)
        return should_suppress


class AzCommandsLoader(CLICommandsLoader):  # pylint: disable=too-many-instance-attributes

    def __init__(self, cli_ctx=None, command_group_cls=None, argument_context_cls=None,
                 suppress_extension=None, **kwargs):
        from azure.cli.core.commands import AzCliCommand, AzCommandGroup, AzArgumentContext

        super(AzCommandsLoader, self).__init__(cli_ctx=cli_ctx,
                                               command_cls=AzCliCommand,
                                               excluded_command_handler_args=EXCLUDED_PARAMS)
        self.suppress_extension = suppress_extension
        self.module_kwargs = kwargs
        self.command_name = None
        self.skip_applicability = False
        self._command_group_cls = command_group_cls or AzCommandGroup
        self._argument_context_cls = argument_context_cls or AzArgumentContext

    def _update_command_definitions(self):
        master_arg_registry = self.cli_ctx.invocation.commands_loader.argument_registry
        master_extra_arg_registry = self.cli_ctx.invocation.commands_loader.extra_argument_registry

        for command_name, command in self.command_table.items():
            # Add any arguments explicitly registered for this command
            for argument_name, argument_definition in master_extra_arg_registry[command_name].items():
                command.arguments[argument_name] = argument_definition

            for argument_name in command.arguments:
                overrides = master_arg_registry.get_cli_argument(command_name, argument_name)
                command.update_argument(argument_name, overrides)

    def _apply_doc_string(self, dest, command_kwargs):
        from azure.cli.core.profiles._shared import APIVersionException
        doc_string_source = command_kwargs.get('doc_string_source', None)
        if not doc_string_source:
            return
        if not isinstance(doc_string_source, str):
            raise CLIError("command authoring error: applying doc_string_source '{}' directly will cause slowdown. "
                           'Import by string name instead.'.format(doc_string_source.__name__))

        model = doc_string_source
        try:
            model = self.get_models(doc_string_source)
        except APIVersionException:
            model = None
        if not model:
            from importlib import import_module
            (path, model_name) = doc_string_source.split('#', 1)
            method_name = None
            if '.' in model_name:
                (model_name, method_name) = model_name.split('.', 1)
            module = import_module(path)
            model = getattr(module, model_name)
            if method_name:
                model = getattr(model, method_name, None)
        if not model:
            raise CLIError("command authoring error: source '{}' not found.".format(doc_string_source))
        dest.__doc__ = model.__doc__

    def _get_resource_type(self):
        resource_type = self.module_kwargs.get('resource_type', None)
        if not resource_type:
            command_type = self.module_kwargs.get('command_type', None)
            resource_type = command_type.settings.get('resource_type', None) if command_type else None
        return resource_type

    def get_api_version(self, resource_type=None, operation_group=None):
        from azure.cli.core.profiles import get_api_version
        resource_type = resource_type or self._get_resource_type()
        version = get_api_version(self.cli_ctx, resource_type)
        if isinstance(version, str):
            return version
        version = getattr(version, operation_group, None)
        if version:
            return version
        from azure.cli.core.profiles._shared import APIVersionException
        raise APIVersionException(operation_group, self.cli_ctx.cloud.profile)

    def supported_api_version(self, resource_type=None, min_api=None, max_api=None, operation_group=None):
        from azure.cli.core.profiles import supported_api_version
        if not min_api and not max_api:
            # optimistically assume that fully supported if no api restriction listed
            return True
        api_support = supported_api_version(
            cli_ctx=self.cli_ctx,
            resource_type=resource_type or self._get_resource_type(),
            min_api=min_api,
            max_api=max_api,
            operation_group=operation_group)
        if isinstance(api_support, bool):
            return api_support
        if operation_group:
            return getattr(api_support, operation_group)
        return api_support

    def supported_resource_type(self, resource_type=None):
        from azure.cli.core.profiles import supported_resource_type
        return supported_resource_type(
            cli_ctx=self.cli_ctx,
            resource_type=resource_type or self._get_resource_type())

    def get_sdk(self, *attr_args, **kwargs):
        from azure.cli.core.profiles import get_sdk
        return get_sdk(self.cli_ctx, kwargs.pop('resource_type', self._get_resource_type()),
                       *attr_args, **kwargs)

    def get_models(self, *attr_args, **kwargs):
        from azure.cli.core.profiles import get_sdk
        resource_type = kwargs.get('resource_type', self._get_resource_type())
        operation_group = kwargs.get('operation_group', self.module_kwargs.get('operation_group', None))
        return get_sdk(self.cli_ctx, resource_type, *attr_args, mod='models', operation_group=operation_group)

    def command_group(self, group_name, command_type=None, **kwargs):
        if command_type:
            kwargs['command_type'] = command_type
        if 'deprecate_info' in kwargs:
            kwargs['deprecate_info'].target = group_name
        if kwargs.get('is_preview', False):
            kwargs['preview_info'] = PreviewItem(
                cli_ctx=self.cli_ctx,
                target=group_name,
                object_type='command group'
            )
        if kwargs.get('is_experimental', False):
            kwargs['experimental_info'] = ExperimentalItem(
                cli_ctx=self.cli_ctx,
                target=group_name,
                object_type='command group'
            )
        return self._command_group_cls(self, group_name, **kwargs)

    def argument_context(self, scope, **kwargs):
        return self._argument_context_cls(self, scope, **kwargs)

    def _cli_command(self, name, operation=None, handler=None, argument_loader=None, description_loader=None, **kwargs):

        from knack.deprecation import Deprecated

        kwargs['deprecate_info'] = Deprecated.ensure_new_style_deprecation(self.cli_ctx, kwargs, 'command')

        if operation and not isinstance(operation, six.string_types):
            raise TypeError("Operation must be a string. Got '{}'".format(operation))
        if handler and not callable(handler):
            raise TypeError("Handler must be a callable. Got '{}'".format(operation))
        if bool(operation) == bool(handler):
            raise TypeError("Must specify exactly one of either 'operation' or 'handler'")

        name = ' '.join(name.split())

        client_factory = kwargs.get('client_factory', None)

        def default_command_handler(command_args):
            from azure.cli.core.util import get_arg_list, augment_no_wait_handler_args
            from azure.cli.core.commands.client_factory import resolve_client_arg_name

            op = handler or self.get_op_handler(operation, operation_group=kwargs.get('operation_group'))
            op_args = get_arg_list(op)
            cmd = command_args.get('cmd') if 'cmd' in op_args else command_args.pop('cmd')

            client = client_factory(cmd.cli_ctx, command_args) if client_factory else None
            supports_no_wait = kwargs.get('supports_no_wait', None)
            if supports_no_wait:
                no_wait_enabled = command_args.pop('no_wait', False)
                augment_no_wait_handler_args(no_wait_enabled, op, command_args)
            if client:
                client_arg_name = resolve_client_arg_name(operation, kwargs)
                if client_arg_name in op_args:
                    command_args[client_arg_name] = client
            return op(**command_args)

        def default_arguments_loader():
            op = handler or self.get_op_handler(operation, operation_group=kwargs.get('operation_group'))
            self._apply_doc_string(op, kwargs)
            cmd_args = list(extract_args_from_signature(op, excluded_params=self.excluded_command_handler_args))
            return cmd_args

        def default_description_loader():
            op = handler or self.get_op_handler(operation, operation_group=kwargs.get('operation_group'))
            self._apply_doc_string(op, kwargs)
            return extract_full_summary_from_signature(op)

        kwargs['arguments_loader'] = argument_loader or default_arguments_loader
        kwargs['description_loader'] = description_loader or default_description_loader

        if self.supported_api_version(resource_type=kwargs.get('resource_type'),
                                      min_api=kwargs.get('min_api'),
                                      max_api=kwargs.get('max_api'),
                                      operation_group=kwargs.get('operation_group')):
            self._populate_command_group_table_with_subgroups(' '.join(name.split()[:-1]))
            self.command_table[name] = self.command_cls(self, name,
                                                        handler or default_command_handler,
                                                        **kwargs)

    def get_op_handler(self, operation, operation_group=None):
        """ Import and load the operation handler """
        # Patch the unversioned sdk path to include the appropriate API version for the
        # resource type in question.
        from importlib import import_module
        import types

        from azure.cli.core.profiles import AZURE_API_PROFILES
        from azure.cli.core.profiles._shared import get_versioned_sdk_path

        for rt in AZURE_API_PROFILES[self.cli_ctx.cloud.profile]:
            if operation.startswith(rt.import_prefix + '.'):
                operation = operation.replace(rt.import_prefix,
                                              get_versioned_sdk_path(self.cli_ctx.cloud.profile, rt,
                                                                     operation_group=operation_group))

        try:
            mod_to_import, attr_path = operation.split('#')
            op = import_module(mod_to_import)
            for part in attr_path.split('.'):
                op = getattr(op, part)
            if isinstance(op, types.FunctionType):
                return op
            return six.get_method_function(op)
        except (ValueError, AttributeError):
            raise ValueError("The operation '{}' is invalid.".format(operation))


def get_default_cli():
    from azure.cli.core.azlogging import AzCliLogging
    from azure.cli.core.commands import AzCliCommandInvoker
    from azure.cli.core.parser import AzCliCommandParser
    from azure.cli.core._config import GLOBAL_CONFIG_DIR, ENV_VAR_PREFIX
    from azure.cli.core._help import AzCliHelp
    from azure.cli.core._output import AzOutputProducer

    return AzCli(cli_name='az',
                 config_dir=GLOBAL_CONFIG_DIR,
                 config_env_var_prefix=ENV_VAR_PREFIX,
                 commands_loader_cls=MainCommandsLoader,
                 invocation_cls=AzCliCommandInvoker,
                 parser_cls=AzCliCommandParser,
                 logging_cls=AzCliLogging,
                 output_cls=AzOutputProducer,
                 help_cls=AzCliHelp)<|MERGE_RESOLUTION|>--- conflicted
+++ resolved
@@ -35,11 +35,7 @@
 # Modules that will always be loaded. They don't expose commands but hook into CLI core.
 ALWAYS_LOADED_MODULES = []
 # Extensions that will always be loaded if installed. They don't expose commands but hook into CLI core.
-<<<<<<< HEAD
-ALWAYS_LOADED_EXTENSIONS = ['azext_ai_examples', 'azext_ai_did_you_mean_this', 'azext_thoth_experimental']
-=======
 ALWAYS_LOADED_EXTENSIONS = ['azext_ai_examples']
->>>>>>> 24ba3846
 
 
 class AzCli(CLI):
